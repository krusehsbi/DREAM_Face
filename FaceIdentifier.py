--- conflicted
+++ resolved
@@ -41,28 +41,19 @@
 
     x = preprocessing_pipeline(inputs)
 
-<<<<<<< HEAD
     basemodel = applications.EfficientNetB7(weights='imagenet', include_top=False)
-=======
-    basemodel = applications.efficientnet.EfficientNetB0(weights='imagenet', include_top=False)
->>>>>>> 2b6412d4
     basemodel.trainable = False
     x = basemodel(x)
 
     x = layers.GlobalAveragePooling2D()(x)
-    x = layers.BatchNormalization()(x)
-
-    face_output = layers.Dropout(rate=dropout_rate, name='face_dropout')(x)
-    face_output = layers.Dense(1, activation='sigmoid', name='face_output')(face_output)
-
-    age_output = layers.Dense(256, activation='relu', name='age_1')(x)
-    age_output = layers.Dropout(rate=dropout_rate, name='age_dropout')(age_output)
-    age_output = layers.Dense(1, activation='relu', name='age_output')(age_output)
-
-    gender_output = layers.Dense(256, activation='relu', name='gender_1')(x)
-    gender_output = layers.Dense(128, activation='relu', name='gender_2')(gender_output)
-    gender_output = layers.Dropout(rate=dropout_rate, name='gender_dropout')(gender_output)
-    gender_output = layers.Dense(3, activation='softmax', name='gender_output')(gender_output)
+
+    face_output = layers.Dense(1, activation='sigmoid', name='face_output')(x)
+
+    age_output = layers.Dense(64, activation='relu', name='age_1')(x)
+    age_output = layers.Dense(32, activation='relu', name='age_2')(age_output)
+    age_output = layers.Dense(1, activation='linear', name='age_output')(age_output)
+
+    gender_output = layers.Dense(3, activation='softmax', name='gender_output')(x)
 
     model = models.Model(inputs=inputs, outputs={'face_output' : face_output,
                                                  'age_output' : age_output,
@@ -70,15 +61,15 @@
 
     model.compile(
         run_eagerly=False,
-        optimizer=optimizers.Adam(learning_rate=3e-4),
+        optimizer=optimizers.Adam(),
         loss={
             'face_output': losses.BinaryCrossentropy(),
-            'age_output': age_loss_fn,
+            'age_output': losses.MeanSquaredError(),
             'gender_output': losses.SparseCategoricalCrossentropy(),
         },
         metrics={
             'face_output': metrics.BinaryAccuracy(),
-            'age_output': age_metric,
+            'age_output': metrics.MeanAbsoluteError(),
             'gender_output': metrics.SparseCategoricalAccuracy(),
         })
 
